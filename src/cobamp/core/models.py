import warnings
from collections import OrderedDict, Counter
from copy import deepcopy

from numpy import ndarray, array, delete, zeros, vstack, hstack, nonzero, append, int_, int8, int16, \
	int32, int64, where, isin

from cobamp.core.linear_systems import SteadyStateLinearSystem, VAR_CONTINUOUS, make_irreversible_model
from cobamp.utilities.context import CommandHistory
from cobamp.utilities.printing import pretty_table_print
from cobamp.core.optimization import LinearSystemOptimizer
from cobamp.core.cb_analysis import FluxVariabilityAnalysis
from cobamp.gpr.core import GPRContainer

INT_TYPES = (int, int_, int8, int16, int32, int64)
LARGE_NUMBER = 10e6 - 1
SMALL_NUMBER = 1e-6
BACKPREFIX = 'flux_backwards'

def to_list_if_single(x, n):
	if isinstance(x, (list, tuple)):
		return x
	else:
		return [x]*n

def make_irreversible_model_raven(S, lb, ub, inverse_reverse_reactions=False):
	irrev = array([i for i in range(S.shape[1]) if not (lb[i] < 0)])
	rev = array([i for i in range(S.shape[1]) if i not in irrev])
	Sr = S[:, rev]
	offset = S.shape[1]
	rx_mapping = {k: v if k in irrev else [v] for k, v in dict(zip(range(offset), range(offset))).items()}
	for i, rx in enumerate(rev):
		rx_mapping[rx].append(offset + i)
	rx_mapping = OrderedDict([(k, tuple(v)) if isinstance(v, list) else (k, v) for k, v in rx_mapping.items()])

	S_new = hstack([S, -Sr])
	nlb, nub = zeros(S_new.shape[1]), zeros(S_new.shape[1])
	for orig_rx, new_rx in rx_mapping.items():
		if isinstance(new_rx, tuple):
			nlb[new_rx[0]] = lb[orig_rx] if lb[orig_rx] >= 0 else 0  # not necessary since they're already 0
			nub[new_rx[0]] = ub[orig_rx] if ub[orig_rx] >= 0 else 0  # not necessary since they're already 0
			nlb[new_rx[1]] = ub[orig_rx] * -1 if (ub[orig_rx] * -1) >= 0 else 0
			nub[new_rx[1]] = lb[orig_rx] * -1 if (lb[orig_rx] * -1) >= 0 else 0

		else:
			nlb[new_rx] = lb[orig_rx]
			nub[new_rx] = ub[orig_rx]

	return S_new, nlb, nub, rx_mapping


# def make_irreversible_model(S, lb, ub):
# 	irrev = array([i for i in range(S.shape[1]) if not (lb[i] < 0 and ub[i] > 0)])
# 	rev = array([i for i in range(S.shape[1]) if i not in irrev])
# 	Sr = S[:, rev]
# 	offset = S.shape[1]
# 	rx_mapping = {k: v if k in irrev else [v] for k, v in dict(zip(range(offset), range(offset))).items()}
# 	for i, rx in enumerate(rev):
# 		rx_mapping[rx].append(offset + i)
# 	rx_mapping = OrderedDict([(k, tuple(v)) if isinstance(v, list) else (k, v) for k, v in rx_mapping.items()])
#
# 	S_new = hstack([S, -Sr])
# 	nlb, nub = zeros(S_new.shape[1]), zeros(S_new.shape[1])
# 	for orig_rx, new_rx in rx_mapping.items():
# 		if isinstance(new_rx, tuple):
# 			nub[new_rx[0]] = abs(lb[orig_rx])
# 			nub[new_rx[1]] = ub[orig_rx]
# 		else:
# 			nlb[new_rx], nub[new_rx] = lb[orig_rx], ub[orig_rx]
#
# 	return S_new, nlb, nub, rx_mapping


# def test_irreversible_conversions():
# 	S = zeros([3,3])
# 	lb, ub = ([0,1000],[-1000, 1000],[-1000, 0])


class ConstraintBasedModel(object):
	def __init__(self, S, thermodynamic_constraints, reaction_names=None, metabolite_names=None, optimizer=True,
				 solver=None, gprs=None):


		def __validate_args():

			# stoichiometric matrix
			if isinstance(S, ndarray):
				m, n = S.shape
			elif isinstance(S, tuple) or isinstance(S, list):
				m, n = len(S), len(S[0])
			else:
				raise TypeError('S matrix is not an ndarray or list')

			thermodynamic_types = set(map(type, thermodynamic_constraints))
			allowed_types = {list, tuple, bool}

			assert len(thermodynamic_types & allowed_types) == len(thermodynamic_types), 'Invalid bound type found.'

			reactions_ok = reaction_names is None or len(reaction_names) == n and isinstance(reaction_names, list)
			metabolites_ok = metabolite_names is None or len(metabolite_names) == m and isinstance(metabolite_names,
																								   list)

			assert reactions_ok, 'Reaction name dimensions do not match the supplied stoichiometrix matrix'
			assert metabolites_ok, 'Metabolite name dimensions do not match the supplied stoichiometrix matrix'
			return m, n

		self.solver = solver
		m, n = __validate_args()
		self.__S = array(S)

		self.bounds = self.__interpret_bounds(thermodynamic_constraints)
		self.original_bounds = deepcopy(self.bounds)
		self.reaction_names, self.metabolite_names = deepcopy(reaction_names), deepcopy(metabolite_names)

		self.__update_decoder_map()

		if gprs is not None:
			self.gpr = gprs
		else:
			self.gpr = ['']*len(self.reaction_names)
		self.c = None
		self.model = None

		if optimizer:
			self.initialize_optimizer()

		self.context_managers = []

	def has_context(self):
		return len(self.context_managers) > 0

	def __enter__(self):
		self.context_managers.append(CommandHistory())
		return self

	def __exit__(self, exc_type, exc_val, exc_tb):
		ctx_man = self.context_managers.pop()
		ctx_man.execute_all(False)

	def __getstate__(self):
		return self.__dict__

	def __update_decoder_map(self):
		self.reaction_decoder_map = self.metabolite_decoder_map = None

		if self.reaction_names:
			self.reaction_decoder_map = dict(zip(self.reaction_names, list(range(self.__S.shape[1]))))
		if self.metabolite_names:
			self.metabolite_decoder_map = dict(zip(self.metabolite_names, list(range(self.__S.shape[0]))))

		self.map_labels = {'reaction': self.reaction_decoder_map,
						   'metabolite': self.metabolite_decoder_map}

	def __interpret_bounds(self, thermodynamic_constraints):
		def interpret_bound(bound_obj):
			i, bound = bound_obj
			#			value = [None, None]
			if isinstance(bound, bool):
				if bound:
					value = 0, LARGE_NUMBER
				else:
					value = -LARGE_NUMBER, LARGE_NUMBER
			else:
				value = bound
				for i, v in enumerate(value):
					if i == 0 and v is None:
						value[i] = -LARGE_NUMBER
					elif i == 1 and v is None:
						value[i] = LARGE_NUMBER
			if value[0] > value[1]:
				warnings.warn('Lower bound is >= than upper bound for reaction ' + str(i) + '. Reversing...')
				value = value[::-1]
			return value

		return list(map(interpret_bound, enumerate(thermodynamic_constraints)))

	def flux_limits(self, reaction):
		self.set_objective({reaction: 1}, True)
		min_flux = self.optimize().objective_value()
		self.set_objective({reaction: 1}, False)
		max_flux = self.optimize().objective_value()

		return min_flux, max_flux

	def simplify(self, initial_objective, objective_sense, fva_gamma=1-1e-6):
		res = FluxVariabilityAnalysis(self.model).run(
			initial_objective=initial_objective, minimize_initial=objective_sense, gamma=fva_gamma)
		blocked_reaction_names = [self.reaction_names[i] for i in res.find_blocked_reactions()]
		self.remove_reactions(blocked_reaction_names)
		self.remove_orphan_metabolites()


	@property
	def gpr(self):
		return self.__gpr

	@gpr.setter
	def gpr(self, gprs, **kwargs):
		if isinstance(gprs, (list, tuple)):
			assert not (False in [isinstance(gpr, str) for gpr in gprs]), 'Non-string object found in gprs iterable'
			self.__gpr = GPRContainer(gpr_list=gprs, **kwargs)
		elif isinstance(gprs, GPRContainer):
			assert len(gprs) == len(self.bounds)
			self.__gpr = gprs
		else:
			raise(TypeError,'Can\'t use '+str(type(gprs))+' to redefine this model\'s GPRs')

	def remove_orphan_metabolites(self):
		zero_rows = [self.metabolite_names[i] for i in where((self.get_stoichiometric_matrix() == 0).all(axis=1))[0]]
		if len(zero_rows) > 0:
			self.remove_metabolites(zero_rows)

	def remove_orphan_reactions(self):
		zero_cols = [self.metabolite_names[i] for i in where((self.get_stoichiometric_matrix() == 0).all(axis=0))[0]]
		if len(zero_cols) > 0:
			self.remove_reactions(zero_cols)

	def initialize_optimizer(self):
		lb, ub = self.get_bounds_as_list()
		self.model = SteadyStateLinearSystem(self.__S, lb, ub, var_names=self.reaction_names, solver=self.solver)
		self.model.build_problem()
		self.optimizer = LinearSystemOptimizer(self.model, build=False)

	def decode_index(self, index, labels):
		if type(index) in INT_TYPES:
			return index

		elif labels is not None:
			return self.map_labels[labels][index]
		else:
			raise IndexError('Could not find specified index "' + str(index) + '".')

	def get_bounds_as_list(self):
		return list(zip(*self.bounds))

	def is_reversible_reaction(self, index):
		lb, ub = self.bounds[self.decode_index(index, 'reaction')]
		return (lb < 0 and ub > 0)

	def get_stoichiometric_matrix(self, rows=None, columns=None):
		row_index = [self.decode_index(i, 'metabolite') for i in rows] if rows else None
		col_index = [self.decode_index(i, 'reaction') for i in columns] if columns else None

		if rows and columns:
			return self.__S[row_index, col_index]
		elif rows:
			return self.__S[row_index, :]
		elif columns:
			return self.__S[:, col_index]
		else:
			return self.__S

	def set_stoichiometric_matrix(self, values, rows=None, columns=None, update_only_nonzero=False):
		row_index = [self.decode_index(i, 'metabolite') for i in rows] if rows else None
		col_index = [self.decode_index(i, 'reaction') for i in columns] if columns else None

		if self.has_context():
			self.context_managers[-1].queue_command(
				self.set_stoichiometric_matrix,
				{
					'values': self.get_stoichiometric_matrix(rows, columns),
					'rows': rows,
					'columns': columns
				}
			)

		if rows and columns:
			self.__S[row_index, col_index] = values
		elif rows:
			self.__S[row_index, :] = values
		elif columns:
			self.__S[:, col_index] = values
		else:
			self.__S = values

		row_index = row_index if row_index is not None else range(self.__S.shape[0])
		col_index = col_index if col_index is not None else range(self.__S.shape[1])

		if self.model:
			constraints = [self.model.model.constraints[i] for i in
						   row_index] if row_index else self.model.model.constraints
			vars = [self.model.model.variables[i] for i in col_index] if row_index else self.model.model.variables

			self.model.populate_constraints_from_matrix(values, constraints=constraints,
			                                            vars=vars, only_nonzero=update_only_nonzero)

	def add_metabolites(self, args, names=None):
		assert sum([n in self.reaction_names for n in names]) == 0, 'Duplicate metabolite name found!'
		if isinstance(args, list):
			rows = zeros(len(args), self.__S.shape[1])
			for row_i in range(len(args)):
				for k, v in args[row_i].items():
					rows[row_i,self.decode_index(k, 'reaction')] = v
		elif isinstance(args, ndarray):
			if args.shape[1] == len(self.reaction_names):
				rows = args
			else:
				raise Exception('Numpy argument dimensions should be (', len(self.metabolite_names), ',). Got',
								args.shape, 'instead')
		else:
			raise ValueError('Invalid argument type: ', type(args), '. Please supply an ndarray or dict instead.')

		if self.has_context():
			self.context_managers[-1].queue_command(self.remove_metabolites, self.__S.shape[0])

		self.__S = vstack([self.__S, rows])
		self.metabolite_names.extend(names)

		self.__update_decoder_map()

		if self.model:
			self.model.add_rows_to_model(rows.reshape([1, self.__S.shape[1]])
			                             if rows.size == self.__S.shape[1] else rows,
										 b_lb=array([0]*rows.shape[0]), b_ub=array([0]*rows.shape[0]),
										 only_nonzero=True)

	def add_reactions(self, args, bounds, names=None, gpr=None):
		assert sum([n in self.reaction_names for n in names]) == 0, 'Duplicate reaction name found!'
		if isinstance(args, (list,tuple)):
			cols = zeros([self.__S.shape[0], len(args)])
			for col_i in range(len(args)):
				for k, v in args[col_i].items():
					cols[self.decode_index(k, 'metabolite'), col_i] = v
		elif isinstance(args, ndarray):
			if args.shape[0] == len(self.metabolite_names):
				cols = args
			else:
				raise Exception('Numpy argument dimensions should be (','m',',', len(self.reaction_names),'). Got',
								str(args.shape), 'instead')
		else:
			raise ValueError('Invalid argument type: ', type(args), '. Please supply an ndarray or dict instead.')

		if self.has_context():
			self.context_managers[-1].queue_command(self.remove_reactions,
													{'index': [self.__S.shape[1]+i for i in range(cols.shape[1])]})

		self.__S = hstack([self.__S, cols])

		self.reaction_names.extend(names)
		self.bounds.extend(bounds)

		self.__update_decoder_map()
		if gpr is None:
			gprs = ['']*cols.shape[1]
		else:
			gprs = gpr
		self.gpr.add_gprs(gprs)

		lbs, ubs = zip(*bounds)
		if self.model:
			self.model.add_columns_to_model(cols, names, lbs, ubs, VAR_CONTINUOUS, only_nonzero=True)

	def add_metabolite(self, arg, name=None):
		assert not name in self.metabolite_names, 'Duplicate metabolite name found!'
		if isinstance(arg, dict):
			row = zeros(1, self.__S.shape[1])
			for k, v in arg.items():
				row[self.decode_index(k, 'reaction')] = v
		elif isinstance(arg, ndarray):
			if len(arg) == len(self.reaction_names):
				row = arg
			else:
				raise Exception('Numpy argument dimensions should be (', len(self.metabolite_names), ',). Got',
								arg.shape, 'instead')
		else:
			raise ValueError('Invalid argument type: ', type(arg), '. Please supply an ndarray or dict instead.')

		if self.has_context():
			self.context_managers[-1].queue_command(self.remove_metabolites,self.__S.shape[0])

		self.__S = vstack([self.__S, row])
		self.metabolite_names.append(name)

		self.__update_decoder_map()

		if self.model:
			self.model.add_rows_to_model(row.reshape([1, self.__S.shape[1]]), b_lb=array([0]), b_ub=array([0]), only_nonzero=True)

	def add_reaction(self, arg, bounds, name=None, gpr=''):
		assert not name in self.reaction_names, 'Duplicate reaction name found!'
		if isinstance(arg, dict):
			col = zeros([self.__S.shape[0], 1])
			for k, v in arg.items():
				col[self.decode_index(k, 'metabolite'), 0] = v
		elif isinstance(arg, ndarray):
			if len(arg) == len(self.metabolite_names):
				col = arg.reshape(self.__S.shape[0], 1)
			else:
				raise Exception('Numpy argument dimensions should be (', len(self.reaction_names), ',). Got', arg.shape,
								'instead')
		else:
			raise ValueError('Invalid argument type: ', type(arg), '. Please supply an ndarray or dict instead.')

		if self.has_context():
			self.context_managers[-1].queue_command(self.remove_reactions,{'index':self.__S.shape[1]})

		self.__S = hstack([self.__S, col])

		self.reaction_names.append(name)
		self.bounds.append(bounds)

		self.__update_decoder_map()
		self.gpr.add_gprs([gpr])

		if self.model:
			self.model.add_columns_to_model(col, [name], [bounds[0]], [bounds[1]], VAR_CONTINUOUS, only_nonzero=True)

	def remove_reaction(self, index):
		warnings.warn('''remove_reaction will be renamed to remove_reactions in a future version to represent the
					  method\'s true behaviour''',DeprecationWarning)
		self.remove_reactions(index)

	def remove_metabolite(self, index):
		warnings.warn('''remove_metabolite will be renamed to remove_metabolites in a future version to represent the
					  method\'s true behaviour''',DeprecationWarning)
		self.remove_metabolites(index)

	def get_boundary_reactions(self, epsilon=1e-9):
		nzcoefs = where(abs(self.get_stoichiometric_matrix()) > epsilon)
		boundary_rx_ids = [k for k,v in Counter(nzcoefs[1]).items() if v == 1]
		x = array(nzcoefs)
		boundaries = {}
		for k,v in zip(*x[:,isin(x[1], boundary_rx_ids)]):
			ki, vi = self.metabolite_names[k], self.reaction_names[v]
			if ki not in boundaries:
				boundaries[ki] = [vi]
			else:
				boundaries[ki].append(vi)
		return boundaries

	def add_boundary_reactions(self, metabolites, lbs, ubs, prefix='EX_', epsilon=1e-9):
		lbs, ubs = (to_list_if_single(x, len(metabolites)) for x in [lbs, ubs])

		return self.add_reactions(args=[{k:-1} for k in metabolites],
		                   bounds=[(l,u) for l,u in zip(lbs, ubs)],
		                   names=[prefix+m for m in metabolites],
		                   gpr=['' for m in metabolites])

	def remove_reactions(self, index):
		if isinstance(index, (int, str)):
			index = [index]

		j = [self.decode_index(i, 'reaction') for i in index]

		if self.has_context():
			for decoded_index in j:
				self.context_managers[-1].queue_command(
					self.add_reaction,
					{
						'arg':self.get_stoichiometric_matrix(rows=None, columns=[decoded_index]),
						'name':self.reaction_names[decoded_index],
						'bounds':self.get_reaction_bounds(decoded_index),
						'gpr':self.gpr[decoded_index]
					}
				)


		if self.reaction_names is not None:
			new_rnames = [self.reaction_names[k] for k in range(len(self.reaction_names)) if k not in j]
			self.reaction_names = new_rnames

		new_bounds = [k for i,k in enumerate(self.bounds) if i not in j]
		self.bounds = new_bounds
		self.__S = delete(self.__S, j, axis=1)
		self.__update_decoder_map()

		self.gpr.remove_gprs(index)

		if self.model:
			self.model.remove_from_model(j, 'var')

	def remove_metabolites(self, index):
		if isinstance(index, (int, str)):
			index = [index]

		i = [self.decode_index(ii, 'metabolite') for ii in index]

		if self.has_context():
			for decoded_index in i:
				self.context_managers[-1].queue_command(
					self.add_metabolite,
					{
						'arg':self.get_stoichiometric_matrix(rows=[decoded_index], columns=None).ravel(),
						'name':self.metabolite_names[decoded_index],
					}
				)


		if self.reaction_names is not None:
			new_mnames = [k for i1,k in enumerate(self.metabolite_names) if i1 not in i]
			self.metabolite_names = new_mnames

		self.__S = delete(self.__S, i, axis=0)
		self.__update_decoder_map()

		if self.model:
			self.model.remove_from_model(i, 'const')

	def make_irreversible(self):
		lb, ub = self.get_bounds_as_list()
		Sn, nlb, nub, rx_mapping = make_irreversible_model(self.__S, lb, ub)
		rev = array([int(v[0]) for k, v in rx_mapping.items() if isinstance(v, (list, tuple))])

		gprs_irrev = ['']*len(nlb)
		for i,tup in rx_mapping.items():
			if isinstance(tup, (tuple, list)):
				gprs_irrev[tup[0]] = gprs_irrev[tup[1]] = self.gpr[i]
			else:
				gprs_irrev[tup] = self.gpr[i]

		if self.reaction_names != None:
			if len(rev) > 0:
				revnames = ['_'.join([name, BACKPREFIX]) for name in (array(self.reaction_names)[rev]).tolist()]
			else:
				revnames = []
			rnames = self.reaction_names + revnames

			model = ConstraintBasedModel(Sn, list(zip(nlb, nub)), rnames, self.metabolite_names,
										 optimizer=self.model is not None, solver=self.solver, gprs=gprs_irrev)
		else:
			model = ConstraintBasedModel(Sn, list(zip(nlb, nub)), optimizer=self.model is not None, solver=self.solver,
										 gprs=gprs_irrev)
		return model, rx_mapping

	def get_reaction_bounds(self, index):
		return self.bounds[self.decode_index(index, 'reaction')]

	def set_reaction_bounds(self, index, **kwargs):
		true_idx = self.decode_index(index, 'reaction')
		lb, ub = self.get_reaction_bounds(true_idx)

		if self.has_context():
			self.context_managers[-1].queue_command(
				self.set_reaction_bounds,
				{
					'index':true_idx,
					'lb': lb,
					'ub': ub
				}
			)

		if 'lb' in kwargs:
			lb = kwargs['lb']
		if 'ub' in kwargs:
			ub = kwargs['ub']
		bound = (lb, ub)
		self.bounds[true_idx] = bound

		if 'temporary' in kwargs and kwargs['temporary'] == False:
			self.original_bounds[self.decode_index(index, 'reaction')] = self.get_reaction_bounds(index)

		if self.model:
			var = self.model.model.variables[true_idx]
			self.model.set_variable_bounds([var], [lb], [ub])

	def set_objective(self, coef_dict, minimize=False):
		if self.model:
			if isinstance(coef_dict, dict):
				f = zeros(self.__S.shape[1], )
				self.c = f
				for k, v in coef_dict.items():
					self.c[self.decode_index(k, 'reaction')] = v
				self.model.set_objective(self.c, minimize)
			elif isinstance(coef_dict, ndarray):
				self.model.set_objective(coef_dict, minimize)
			else:
				raise TypeError('`coef_dict` must either be a dict or an ndarray')
		else:
			raise Exception('Cannot set an objective on a model without the optimizer flag as True.')

	def optimize(self, coef_dict=None, minimize=False):
		cur_obj = self.model.model.objective
		if coef_dict != None:
			self.set_objective(coef_dict, minimize)
		sol = self.optimizer.optimize()

		if coef_dict != None:
			self.model.model.objective = cur_obj

		return sol

	def revert_to_original_bounds(self):
		for rx, bounds in zip(self.reaction_names, self.original_bounds):
			clb, cub = self.get_reaction_bounds(rx)
			lb, ub = bounds

			if clb != lb or cub != ub:
				self.set_reaction_bounds(rx, lb=lb, ub=ub)

	def summarize_solution(self, sol, drains, eps=1e-9):
		active_drains = {k:v for k,v in sol.var_values().items() if abs(v) > eps and k in drains}
		table = [[k]+[r for r,v in active_drains.items() if f(v)] for k,f in [('produced',lambda x: x < -eps), ('consumed',lambda x: x > eps)]]
<<<<<<< HEAD
		pretty_table_print(array(table).T.tolist(), has_header=True, header_sep=2)

class CORSOModel(ConstraintBasedModel):
	def __init__(self, cbmodel, corso_element_names=('R_PSEUDO_CORSO', 'M_PSEUDO_CORSO'), solver=None):
		if not cbmodel.model:
			cbmodel.initialize_optimizer()

		self.cbmodel = cbmodel

		irrev_model, self.mapping = cbmodel.make_irreversible()

		S = irrev_model.get_stoichiometric_matrix()
		bounds = irrev_model.bounds

		self.cost_index_mapping = zeros(S.shape[1], dtype=int_)

		self.corso_rx, self.corso_mt = corso_element_names
		super().__init__(S, bounds, irrev_model.reaction_names, irrev_model.metabolite_names, solver=solver)
		self.add_metabolite(zeros(len(self.reaction_names)), self.corso_mt)

		self.add_reaction(zeros(len(self.metabolite_names)), (0, 0), self.corso_rx)

		self.original_bounds = deepcopy(self.bounds)

		for orx, nrx in self.mapping.items():
			if isinstance(nrx, int):
				self.cost_index_mapping[nrx] = orx
			else:
				for nrx_split in nrx:
					self.cost_index_mapping[nrx_split] = orx

	def solve_original_model(self, of_dict, minimize=False):
		self.cbmodel.set_objective(of_dict, minimize)
		sol = self.cbmodel.optimize()
		return sol

	def set_costs(self, cost):
		true_cost = cost[self.cost_index_mapping]
		true_cost = append(true_cost, array([-1]))
		self.set_stoichiometric_matrix(true_cost.reshape(1, len(true_cost)), rows=[self.corso_mt])

	# def set_reaction_bounds(self, index, **kwargs):
	# 	super().set_reaction_bounds(index, **kwargs)
	# 	self.original_bounds[self.decode_index(index, 'reaction')] = self.get_reaction_bounds(index)

	def set_corso_objective(self):
		self.set_objective({self.corso_rx: 1}, True)

	def optimize_corso(self, cost, of_dict, minimize=False, constraint=1, constraintby='val', eps=1e-6, flux1=None):
		if flux1 is None:
			flux1 = self.solve_original_model(of_dict, minimize)

		if abs(flux1.objective_value()) < eps:
			return flux1, flux1
		f1_x = flux1.x()
		if constraintby == 'perc':
			# f1_f = flux1.x()[self.cbmodel.c != 0]
			f1_f = {idx: f1_x[idx] * (constraint / 100) for idx in of_dict.keys()}
		elif constraintby == 'val':
			if (flux1.objective_value() < constraint and not minimize) or (
					flux1.objective_value() > constraint and minimize):
				raise Exception('Objective flux is not sufficient for the the set constraint value.')
			else:
				f1_f = {idx: constraint for idx in of_dict.keys()}
		else:
			raise Exception('Invalid constraint options.')

		self.set_reaction_bounds(self.corso_rx, lb=0, ub=1e20)
		# corso_of_dict = deepcopy(of_dict)
		# corso_of_dict[self.corso_rx] = 1

		self.set_costs(cost)
		for rx in f1_f.keys():
			true_idx = self.decode_index(rx, 'reaction')
			involved = self.mapping[true_idx]
			fluxval = f1_f[rx]  # if isinstance(f1_f, ndarray) else f1_f

			if isinstance(involved, (int, int_)):
				self.set_reaction_bounds(involved, lb=fluxval, ub=fluxval, temporary=True)
			else:
				self.set_reaction_bounds(involved[0], lb=fluxval, ub=fluxval, temporary=True)
				self.set_reaction_bounds(involved[1], lb=0, ub=0, temporary=True)

		self.set_objective({self.corso_rx: 1}, True)

		sol = self.optimize()
		self.revert_to_original_bounds()

		return flux1, CORSOSolution(flux1, sol, sum([of_dict[k] * f1_f[k] for k in of_dict.keys()]),
									self.cost_index_mapping, self.cbmodel.reaction_names, eps=eps)


class GIMMEModel(ConstraintBasedModel):
	def __init__(self, cbmodel, solver=None):
		self.cbmodel = cbmodel
		if not self.cbmodel.model:
			self.cbmodel.initialize_optimizer()

		irrev_model, self.mapping = cbmodel.make_irreversible()

		S = irrev_model.get_stoichiometric_matrix()
		bounds = irrev_model.bounds
		super().__init__(S, bounds, irrev_model.reaction_names, irrev_model.metabolite_names, solver=solver,
						 optimizer=True)

	def __adjust_objective_to_irreversible(self, objective_dict):
		obj_dict = {}
		for k, v in objective_dict.items():
			irrev_map = self.mapping[self.cbmodel.decode_index(k, 'reaction')]
			if isinstance(irrev_map, (list, tuple)):
				for i in irrev_map:
					obj_dict[i] = v
			else:
				obj_dict[irrev_map] = v
		return obj_dict

	def __adjust_expression_vector_to_irreversible(self, exp_vector):
		exp_vector_n = zeros(len(self.reaction_names), )
		for rxn, val in enumerate(exp_vector):
			rxmap = self.mapping[rxn]
			if isinstance(rxmap, tuple):
				exp_vector_n[rxmap[0]] = exp_vector_n[rxmap[1]] = val
			else:
				exp_vector_n[rxmap] = val
		return exp_vector_n

	def optimize_gimme(self, exp_vector, objectives, obj_frac, flux_thres):
		N = len(self.cbmodel.reaction_names)
		objectives_irr = [self.__adjust_objective_to_irreversible(obj) for obj in objectives]
		exp_vector_irr = self.__adjust_expression_vector_to_irreversible(exp_vector)

		def find_objective_value(obj):
			self.cbmodel.set_objective(obj, False)
			return self.cbmodel.optimize().objective_value()

		objective_values = list(map(find_objective_value, objectives_irr))

		gimme_model_objective = array(
			[flux_thres - exp_vector_irr[i] if -1 < exp_vector_irr[i] < flux_thres else 0 for i in range(N)])

		objective_lbs = zeros(len(self.reaction_names))
		for ov, obj in zip(objective_values, objectives_irr):
			for rx, v in obj.items():
				objective_lbs[rx] = v * ov * obj_frac

		objective_ids = nonzero(objective_lbs)[0]
		lbs_id = objective_lbs[objective_ids]
		for id, lb in zip(objective_ids, lbs_id):
			self.set_reaction_bounds(id, lb=lb, temporary=True)

		self.set_objective(gimme_model_objective, True)
		sol = self.optimize()
		self.revert_to_original_bounds()
		return GIMMESolution(sol, exp_vector, self.cbmodel.reaction_names, self.mapping)
=======
		pretty_table_print(array(table).T.tolist(), has_header=True, header_sep=2)
>>>>>>> 4b8d2ba9
<|MERGE_RESOLUTION|>--- conflicted
+++ resolved
@@ -590,161 +590,4 @@
 	def summarize_solution(self, sol, drains, eps=1e-9):
 		active_drains = {k:v for k,v in sol.var_values().items() if abs(v) > eps and k in drains}
 		table = [[k]+[r for r,v in active_drains.items() if f(v)] for k,f in [('produced',lambda x: x < -eps), ('consumed',lambda x: x > eps)]]
-<<<<<<< HEAD
-		pretty_table_print(array(table).T.tolist(), has_header=True, header_sep=2)
-
-class CORSOModel(ConstraintBasedModel):
-	def __init__(self, cbmodel, corso_element_names=('R_PSEUDO_CORSO', 'M_PSEUDO_CORSO'), solver=None):
-		if not cbmodel.model:
-			cbmodel.initialize_optimizer()
-
-		self.cbmodel = cbmodel
-
-		irrev_model, self.mapping = cbmodel.make_irreversible()
-
-		S = irrev_model.get_stoichiometric_matrix()
-		bounds = irrev_model.bounds
-
-		self.cost_index_mapping = zeros(S.shape[1], dtype=int_)
-
-		self.corso_rx, self.corso_mt = corso_element_names
-		super().__init__(S, bounds, irrev_model.reaction_names, irrev_model.metabolite_names, solver=solver)
-		self.add_metabolite(zeros(len(self.reaction_names)), self.corso_mt)
-
-		self.add_reaction(zeros(len(self.metabolite_names)), (0, 0), self.corso_rx)
-
-		self.original_bounds = deepcopy(self.bounds)
-
-		for orx, nrx in self.mapping.items():
-			if isinstance(nrx, int):
-				self.cost_index_mapping[nrx] = orx
-			else:
-				for nrx_split in nrx:
-					self.cost_index_mapping[nrx_split] = orx
-
-	def solve_original_model(self, of_dict, minimize=False):
-		self.cbmodel.set_objective(of_dict, minimize)
-		sol = self.cbmodel.optimize()
-		return sol
-
-	def set_costs(self, cost):
-		true_cost = cost[self.cost_index_mapping]
-		true_cost = append(true_cost, array([-1]))
-		self.set_stoichiometric_matrix(true_cost.reshape(1, len(true_cost)), rows=[self.corso_mt])
-
-	# def set_reaction_bounds(self, index, **kwargs):
-	# 	super().set_reaction_bounds(index, **kwargs)
-	# 	self.original_bounds[self.decode_index(index, 'reaction')] = self.get_reaction_bounds(index)
-
-	def set_corso_objective(self):
-		self.set_objective({self.corso_rx: 1}, True)
-
-	def optimize_corso(self, cost, of_dict, minimize=False, constraint=1, constraintby='val', eps=1e-6, flux1=None):
-		if flux1 is None:
-			flux1 = self.solve_original_model(of_dict, minimize)
-
-		if abs(flux1.objective_value()) < eps:
-			return flux1, flux1
-		f1_x = flux1.x()
-		if constraintby == 'perc':
-			# f1_f = flux1.x()[self.cbmodel.c != 0]
-			f1_f = {idx: f1_x[idx] * (constraint / 100) for idx in of_dict.keys()}
-		elif constraintby == 'val':
-			if (flux1.objective_value() < constraint and not minimize) or (
-					flux1.objective_value() > constraint and minimize):
-				raise Exception('Objective flux is not sufficient for the the set constraint value.')
-			else:
-				f1_f = {idx: constraint for idx in of_dict.keys()}
-		else:
-			raise Exception('Invalid constraint options.')
-
-		self.set_reaction_bounds(self.corso_rx, lb=0, ub=1e20)
-		# corso_of_dict = deepcopy(of_dict)
-		# corso_of_dict[self.corso_rx] = 1
-
-		self.set_costs(cost)
-		for rx in f1_f.keys():
-			true_idx = self.decode_index(rx, 'reaction')
-			involved = self.mapping[true_idx]
-			fluxval = f1_f[rx]  # if isinstance(f1_f, ndarray) else f1_f
-
-			if isinstance(involved, (int, int_)):
-				self.set_reaction_bounds(involved, lb=fluxval, ub=fluxval, temporary=True)
-			else:
-				self.set_reaction_bounds(involved[0], lb=fluxval, ub=fluxval, temporary=True)
-				self.set_reaction_bounds(involved[1], lb=0, ub=0, temporary=True)
-
-		self.set_objective({self.corso_rx: 1}, True)
-
-		sol = self.optimize()
-		self.revert_to_original_bounds()
-
-		return flux1, CORSOSolution(flux1, sol, sum([of_dict[k] * f1_f[k] for k in of_dict.keys()]),
-									self.cost_index_mapping, self.cbmodel.reaction_names, eps=eps)
-
-
-class GIMMEModel(ConstraintBasedModel):
-	def __init__(self, cbmodel, solver=None):
-		self.cbmodel = cbmodel
-		if not self.cbmodel.model:
-			self.cbmodel.initialize_optimizer()
-
-		irrev_model, self.mapping = cbmodel.make_irreversible()
-
-		S = irrev_model.get_stoichiometric_matrix()
-		bounds = irrev_model.bounds
-		super().__init__(S, bounds, irrev_model.reaction_names, irrev_model.metabolite_names, solver=solver,
-						 optimizer=True)
-
-	def __adjust_objective_to_irreversible(self, objective_dict):
-		obj_dict = {}
-		for k, v in objective_dict.items():
-			irrev_map = self.mapping[self.cbmodel.decode_index(k, 'reaction')]
-			if isinstance(irrev_map, (list, tuple)):
-				for i in irrev_map:
-					obj_dict[i] = v
-			else:
-				obj_dict[irrev_map] = v
-		return obj_dict
-
-	def __adjust_expression_vector_to_irreversible(self, exp_vector):
-		exp_vector_n = zeros(len(self.reaction_names), )
-		for rxn, val in enumerate(exp_vector):
-			rxmap = self.mapping[rxn]
-			if isinstance(rxmap, tuple):
-				exp_vector_n[rxmap[0]] = exp_vector_n[rxmap[1]] = val
-			else:
-				exp_vector_n[rxmap] = val
-		return exp_vector_n
-
-	def optimize_gimme(self, exp_vector, objectives, obj_frac, flux_thres):
-		N = len(self.cbmodel.reaction_names)
-		objectives_irr = [self.__adjust_objective_to_irreversible(obj) for obj in objectives]
-		exp_vector_irr = self.__adjust_expression_vector_to_irreversible(exp_vector)
-
-		def find_objective_value(obj):
-			self.cbmodel.set_objective(obj, False)
-			return self.cbmodel.optimize().objective_value()
-
-		objective_values = list(map(find_objective_value, objectives_irr))
-
-		gimme_model_objective = array(
-			[flux_thres - exp_vector_irr[i] if -1 < exp_vector_irr[i] < flux_thres else 0 for i in range(N)])
-
-		objective_lbs = zeros(len(self.reaction_names))
-		for ov, obj in zip(objective_values, objectives_irr):
-			for rx, v in obj.items():
-				objective_lbs[rx] = v * ov * obj_frac
-
-		objective_ids = nonzero(objective_lbs)[0]
-		lbs_id = objective_lbs[objective_ids]
-		for id, lb in zip(objective_ids, lbs_id):
-			self.set_reaction_bounds(id, lb=lb, temporary=True)
-
-		self.set_objective(gimme_model_objective, True)
-		sol = self.optimize()
-		self.revert_to_original_bounds()
-		return GIMMESolution(sol, exp_vector, self.cbmodel.reaction_names, self.mapping)
-=======
-		pretty_table_print(array(table).T.tolist(), has_header=True, header_sep=2)
->>>>>>> 4b8d2ba9
+		pretty_table_print(array(table).T.tolist(), has_header=True, header_sep=2)